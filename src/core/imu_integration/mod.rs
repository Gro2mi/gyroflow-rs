// SPDX-License-Identifier: GPL-3.0-or-later
// Copyright © 2021-2022 Adrian <adrian.eddy at gmail>

mod complementary_v2;
mod complementary;
mod vqf;

use std::collections::BTreeMap;

use nalgebra::*;
use super::gyro_source::{TimeIMU, Quat64, TimeQuat};
use ahrs::{Ahrs, Madgwick, Mahony};

pub trait GyroIntegrator {
    fn integrate(imu_data: &[TimeIMU], duration_ms: f64) -> TimeQuat;
}

pub struct QuaternionConverter { }
pub struct MadgwickIntegrator { }
pub struct GyroOnlyIntegrator { }
pub struct MahonyIntegrator { }
pub struct ComplementaryIntegrator { }
pub struct VQFIntegrator { }

// const RAD2DEG: f64 = 180.0 / std::f64::consts::PI;
const DEG2RAD: f64 = std::f64::consts::PI / 180.0;

impl QuaternionConverter {
    pub fn convert(org_quaternions: &TimeQuat, imu_data: &[TimeIMU], _duration_ms: f64) -> TimeQuat {

        let x_axis = nalgebra::Vector3::<f64>::x_axis();
        let y_axis = nalgebra::Vector3::<f64>::y_axis();
        let z_axis = nalgebra::Vector3::<f64>::z_axis();

        let initial_quat = UnitQuaternion::from_axis_angle(&y_axis, std::f64::consts::FRAC_PI_2)
                         * UnitQuaternion::from_axis_angle(&z_axis, std::f64::consts::FRAC_PI_2);

        let pitch_offset = if imu_data.is_empty() {
                UnitQuaternion::identity()
            } else {
                let first_imu = imu_data.first().unwrap();
                let a = first_imu.accl.unwrap_or_default();
                let p = -a[2].atan2(a[0]);

                UnitQuaternion::from_axis_angle(&x_axis, p)
            };

        let correction = initial_quat * pitch_offset;

        org_quaternions.iter().map(|(&ts, &org_q)| {
            (ts, correction * org_q)
        }).collect()
    }
}

///////////////////////////////////////////////////////////////////////////////
///////////////////////////////////////////////////////////////////////////////
///////////////////////////////////////////////////////////////////////////////

impl GyroIntegrator for MadgwickIntegrator {
    fn integrate(imu_data: &[TimeIMU], duration_ms: f64) -> TimeQuat {
        if imu_data.is_empty() { return BTreeMap::new(); }

        let mut quats = BTreeMap::new();
        let init_pos = UnitQuaternion::from_euler_angles(std::f64::consts::FRAC_PI_2, 0.0, 0.0);
        let sample_time_s = duration_ms / 1000.0 / imu_data.len() as f64;

        let mut ahrs = Madgwick::new_with_quat(sample_time_s, 0.02, init_pos);
        let mut prev_time = imu_data[0].timestamp_ms - sample_time_s;
        for v in imu_data {
            if let Some(g) = v.gyro.as_ref() {
                let gyro = Vector3::new(-g[1], g[0], g[2]) * (std::f64::consts::PI / 180.0);
                let mut a = v.accl.unwrap_or_default();
                if a[0].abs() == 0.0 && a[1].abs() == 0.0 && a[2].abs() == 0.0 { a[0] += 0.0000001; }
                let accl = Vector3::new(-a[1], a[0], a[2]);

                *ahrs.sample_period_mut() = (v.timestamp_ms - prev_time) / 1000.0;

                if let Some(m) = v.magn.as_ref() {
                    let magn = Vector3::new(-m[1], m[0], m[2]);

                    match ahrs.update(&gyro, &accl, &magn) {
                        Ok(quat) => { quats.insert((v.timestamp_ms * 1000.0) as i64, *quat); },
                        Err(e) => log::warn!("Invalid data! {} Gyro: [{}, {}, {}] Accel: [{}, {}, {}] Magn: [{}, {}, {}]", e, gyro[0], gyro[1], gyro[2], accl[0], accl[1], accl[2], magn[0], magn[1], magn[2])
                    }
                } else {
                    match ahrs.update_imu(&gyro, &accl) {
                        Ok(quat) => { quats.insert((v.timestamp_ms * 1000.0) as i64, *quat); },
                        Err(e) => log::warn!("Invalid data! {} Gyro: [{}, {}, {}] Accel: [{}, {}, {}]", e, gyro[0], gyro[1], gyro[2], accl[0], accl[1], accl[2])
                    }
                }
                prev_time = v.timestamp_ms;
            }
        }

        quats
    }
}

///////////////////////////////////////////////////////////////////////////////
///////////////////////////////////////////////////////////////////////////////
///////////////////////////////////////////////////////////////////////////////

impl GyroIntegrator for MahonyIntegrator {
    fn integrate(imu_data: &[TimeIMU], duration_ms: f64) -> TimeQuat {
        if imu_data.is_empty() { return BTreeMap::new(); }

        let mut quats = BTreeMap::new();
        let init_pos = UnitQuaternion::from_euler_angles(std::f64::consts::FRAC_PI_2, 0.0, 0.0);
        let sample_time_s = duration_ms / 1000.0 / imu_data.len() as f64;

        let mut ahrs = Mahony::new_with_quat(sample_time_s, 0.5, 0.0, init_pos);
        let mut prev_time = imu_data[0].timestamp_ms - sample_time_s;
        for v in imu_data {
            if let Some(g) = v.gyro.as_ref() {
                let gyro = Vector3::new(-g[1], g[0], g[2]) * (std::f64::consts::PI / 180.0);
                let mut a = v.accl.unwrap_or_default();
                if a[0].abs() == 0.0 && a[1].abs() == 0.0 && a[2].abs() == 0.0 { a[0] += 0.0000001; }
                let accl = Vector3::new(-a[1], a[0], a[2]);

                *ahrs.sample_period_mut() = (v.timestamp_ms - prev_time) / 1000.0;

                if let Some(m) = v.magn.as_ref() {
                    let magn = Vector3::new(-m[1], m[0], m[2]);

                    match ahrs.update(&gyro, &accl, &magn) {
                        Ok(quat) => { quats.insert((v.timestamp_ms * 1000.0) as i64, *quat); },
                        Err(e) => log::warn!("Invalid data! {} Gyro: [{}, {}, {}] Accel: [{}, {}, {}] Magn: [{}, {}, {}]", e, gyro[0], gyro[1], gyro[2], accl[0], accl[1], accl[2], magn[0], magn[1], magn[2])
                    }
                } else {
                    match ahrs.update_imu(&gyro, &accl) {
                        Ok(quat) => { quats.insert((v.timestamp_ms * 1000.0) as i64, *quat); },
                        Err(e) => log::warn!("Invalid data! {} Gyro: [{}, {}, {}] Accel: [{}, {}, {}]", e, gyro[0], gyro[1], gyro[2], accl[0], accl[1], accl[2])
                    }
                }
                prev_time = v.timestamp_ms;
            }
        }

        quats
    }
}

///////////////////////////////////////////////////////////////////////////////
///////////////////////////////////////////////////////////////////////////////
///////////////////////////////////////////////////////////////////////////////

impl GyroIntegrator for GyroOnlyIntegrator {
    fn integrate(imu_data: &[TimeIMU], duration_ms: f64) -> TimeQuat {
        if imu_data.is_empty() { return BTreeMap::new(); }
        let mut quats = BTreeMap::new();
        let mut orientation = UnitQuaternion::from_euler_angles(std::f64::consts::FRAC_PI_2, 0.0, 0.0);

        let sample_time_ms = duration_ms / 1000.0 / imu_data.len() as f64;
        let mut prev_time = imu_data[0].timestamp_ms - sample_time_ms;

        for v in imu_data {
            if let Some(g) = v.gyro.as_ref() {
                let omega = Vector3::new(-g[1], g[0], g[2]) * (std::f64::consts::PI / 180.0);

                // calculate rotation quaternion
                let dt = (v.timestamp_ms - prev_time) / 1000.0;
                let delta_q = UnitQuaternion::from_scaled_axis(omega * dt);

                // rotate orientation by this quaternion
                orientation = Quat64::from_quaternion(orientation.quaternion() * delta_q.quaternion());

                quats.insert((v.timestamp_ms * 1000.0) as i64, orientation);

                prev_time = v.timestamp_ms;
            }
        }

        quats
    }
}

///////////////////////////////////////////////////////////////////////////////
///////////////////////////////////////////////////////////////////////////////
///////////////////////////////////////////////////////////////////////////////

use complementary::ComplementaryFilter;

impl GyroIntegrator for ComplementaryIntegrator {
    fn integrate(imu_data: &[TimeIMU], duration_ms: f64) -> TimeQuat {
        if imu_data.is_empty() { return BTreeMap::new(); }
        let mut quats = BTreeMap::new();
        let sample_time_ms = duration_ms / imu_data.len() as f64;

<<<<<<< HEAD
        let mut f = ComplementaryFilterV2::default();
        // Limit initial settle time for short videos
        f.set_initial_settle_time((duration_ms / 1000.0 * 0.05).min(2.0));
=======
        let mut f = ComplementaryFilter::default();
>>>>>>> 5b116aeb
        //f.set_orientation(init_pos_q.scalar(), -init_pos_q.vector()[0], -init_pos_q.vector()[1], -init_pos_q.vector()[2]);
        let mut counter = 0;
        let mut prev_time = imu_data[0].timestamp_ms - sample_time_ms;
        for v in imu_data {
            if let Some(g) = v.gyro.as_ref() {
                let mut a = v.accl.unwrap_or_default();
                if a[0].abs() == 0.0 && a[1].abs() == 0.0 && a[2].abs() == 0.0 { a[0] += 0.0000001; }
                let acc = Vector3::new(-a[1], a[0], a[2]).try_normalize(0.0).unwrap_or_default();

                if let Some(m) = v.magn.as_ref() {
                    if let Some(magn) = Vector3::new(-m[1], m[0], m[2]).try_normalize(0.0) {
                        f.update_mag(acc[0], acc[1], acc[2],
                            -g[1] * DEG2RAD, g[0] * DEG2RAD, g[2] * DEG2RAD,
                            magn[0], magn[1], magn[2],
                            (v.timestamp_ms - prev_time) / 1000.0);
                    }
                } else {
                    counter += 1;
                    if counter % 20 == 0 {
                        //println!("{:?}, {:?}, {:?}, {:?}, {:?}, {:?}, {:?}", v.timestamp_ms, acc[0], acc[1], acc[2], -g[1] * DEG2RAD, g[0] * DEG2RAD, g[2] * DEG2RAD);
                    }
                    f.update(acc[0], acc[1], acc[2],
                        -g[1] * DEG2RAD, g[0] * DEG2RAD, g[2] * DEG2RAD,
                        (v.timestamp_ms - prev_time) / 1000.0);
                }
                let x = f.get_orientation();
                quats.insert((v.timestamp_ms * 1000.0) as i64, Quat64::from_quaternion(Quaternion::from_parts(x.0, Vector3::new(x.1, x.2, x.3))));
                
                prev_time = v.timestamp_ms;
            }
        }

        quats
    }
}

///////////////////////////////////////////////////////////////////////////////
///////////////////////////////////////////////////////////////////////////////
///////////////////////////////////////////////////////////////////////////////

use vqf::{ offline_vqf, VQFParams };

impl GyroIntegrator for VQFIntegrator {
    fn integrate(imu_data: &[TimeIMU], duration_ms: f64) -> TimeQuat {
        if imu_data.is_empty() { return BTreeMap::new(); }
        let mut out_quats = BTreeMap::new();
        let sample_time = duration_ms / (imu_data.len() * 1000) as f64;

        let num_samples = imu_data.len();

        let mut gyr = Vec::with_capacity(num_samples*3);
        let mut acc = Vec::with_capacity(num_samples*3);
        let mut mag = Vec::with_capacity(num_samples*3);
        let mut quat = Vec::with_capacity(num_samples*4);
        for v in imu_data {
            let g = v.gyro.unwrap_or_default();
            // zero mag or acc (default) is ignored by VQF
            let a = v.accl.unwrap_or_default();
            let m = v.magn.unwrap_or_default();
            gyr.extend([-g[1] * DEG2RAD, g[0] * DEG2RAD, g[2] * DEG2RAD]);
            acc.extend([-a[1], a[0], a[2]]);
            mag.extend([-m[1], m[0], m[2]]);
            quat.extend([1.0, 0.0, 0.0, 0.0]);
        }

        // Tweak parameters here, see parameter descriptions: https://github.com/dlaidig/vqf/blob/main/vqf/cpp/vqf.hpp#L37
        let params = VQFParams {
            tau_acc: 40.0,
            tau_mag: 40.0,
            ..Default::default()
        };
        offline_vqf(gyr, acc, Some(mag), num_samples, sample_time, params, None, Some(&mut quat), None, None, None, None, None);
        for (i, v) in imu_data.iter().enumerate() {
            out_quats.insert((v.timestamp_ms * 1000.0) as i64, Quat64::from_quaternion(Quaternion::from_parts(quat[i*4], Vector3::new(quat[i*4+1], quat[i*4+2], quat[i*4+3]))));
        }
        out_quats
    }
}
<|MERGE_RESOLUTION|>--- conflicted
+++ resolved
@@ -1,274 +1,270 @@
-// SPDX-License-Identifier: GPL-3.0-or-later
-// Copyright © 2021-2022 Adrian <adrian.eddy at gmail>
-
-mod complementary_v2;
-mod complementary;
-mod vqf;
-
-use std::collections::BTreeMap;
-
-use nalgebra::*;
-use super::gyro_source::{TimeIMU, Quat64, TimeQuat};
-use ahrs::{Ahrs, Madgwick, Mahony};
-
-pub trait GyroIntegrator {
-    fn integrate(imu_data: &[TimeIMU], duration_ms: f64) -> TimeQuat;
-}
-
-pub struct QuaternionConverter { }
-pub struct MadgwickIntegrator { }
-pub struct GyroOnlyIntegrator { }
-pub struct MahonyIntegrator { }
-pub struct ComplementaryIntegrator { }
-pub struct VQFIntegrator { }
-
-// const RAD2DEG: f64 = 180.0 / std::f64::consts::PI;
-const DEG2RAD: f64 = std::f64::consts::PI / 180.0;
-
-impl QuaternionConverter {
-    pub fn convert(org_quaternions: &TimeQuat, imu_data: &[TimeIMU], _duration_ms: f64) -> TimeQuat {
-
-        let x_axis = nalgebra::Vector3::<f64>::x_axis();
-        let y_axis = nalgebra::Vector3::<f64>::y_axis();
-        let z_axis = nalgebra::Vector3::<f64>::z_axis();
-
-        let initial_quat = UnitQuaternion::from_axis_angle(&y_axis, std::f64::consts::FRAC_PI_2)
-                         * UnitQuaternion::from_axis_angle(&z_axis, std::f64::consts::FRAC_PI_2);
-
-        let pitch_offset = if imu_data.is_empty() {
-                UnitQuaternion::identity()
-            } else {
-                let first_imu = imu_data.first().unwrap();
-                let a = first_imu.accl.unwrap_or_default();
-                let p = -a[2].atan2(a[0]);
-
-                UnitQuaternion::from_axis_angle(&x_axis, p)
-            };
-
-        let correction = initial_quat * pitch_offset;
-
-        org_quaternions.iter().map(|(&ts, &org_q)| {
-            (ts, correction * org_q)
-        }).collect()
-    }
-}
-
-///////////////////////////////////////////////////////////////////////////////
-///////////////////////////////////////////////////////////////////////////////
-///////////////////////////////////////////////////////////////////////////////
-
-impl GyroIntegrator for MadgwickIntegrator {
-    fn integrate(imu_data: &[TimeIMU], duration_ms: f64) -> TimeQuat {
-        if imu_data.is_empty() { return BTreeMap::new(); }
-
-        let mut quats = BTreeMap::new();
-        let init_pos = UnitQuaternion::from_euler_angles(std::f64::consts::FRAC_PI_2, 0.0, 0.0);
-        let sample_time_s = duration_ms / 1000.0 / imu_data.len() as f64;
-
-        let mut ahrs = Madgwick::new_with_quat(sample_time_s, 0.02, init_pos);
-        let mut prev_time = imu_data[0].timestamp_ms - sample_time_s;
-        for v in imu_data {
-            if let Some(g) = v.gyro.as_ref() {
-                let gyro = Vector3::new(-g[1], g[0], g[2]) * (std::f64::consts::PI / 180.0);
-                let mut a = v.accl.unwrap_or_default();
-                if a[0].abs() == 0.0 && a[1].abs() == 0.0 && a[2].abs() == 0.0 { a[0] += 0.0000001; }
-                let accl = Vector3::new(-a[1], a[0], a[2]);
-
-                *ahrs.sample_period_mut() = (v.timestamp_ms - prev_time) / 1000.0;
-
-                if let Some(m) = v.magn.as_ref() {
-                    let magn = Vector3::new(-m[1], m[0], m[2]);
-
-                    match ahrs.update(&gyro, &accl, &magn) {
-                        Ok(quat) => { quats.insert((v.timestamp_ms * 1000.0) as i64, *quat); },
-                        Err(e) => log::warn!("Invalid data! {} Gyro: [{}, {}, {}] Accel: [{}, {}, {}] Magn: [{}, {}, {}]", e, gyro[0], gyro[1], gyro[2], accl[0], accl[1], accl[2], magn[0], magn[1], magn[2])
-                    }
-                } else {
-                    match ahrs.update_imu(&gyro, &accl) {
-                        Ok(quat) => { quats.insert((v.timestamp_ms * 1000.0) as i64, *quat); },
-                        Err(e) => log::warn!("Invalid data! {} Gyro: [{}, {}, {}] Accel: [{}, {}, {}]", e, gyro[0], gyro[1], gyro[2], accl[0], accl[1], accl[2])
-                    }
-                }
-                prev_time = v.timestamp_ms;
-            }
-        }
-
-        quats
-    }
-}
-
-///////////////////////////////////////////////////////////////////////////////
-///////////////////////////////////////////////////////////////////////////////
-///////////////////////////////////////////////////////////////////////////////
-
-impl GyroIntegrator for MahonyIntegrator {
-    fn integrate(imu_data: &[TimeIMU], duration_ms: f64) -> TimeQuat {
-        if imu_data.is_empty() { return BTreeMap::new(); }
-
-        let mut quats = BTreeMap::new();
-        let init_pos = UnitQuaternion::from_euler_angles(std::f64::consts::FRAC_PI_2, 0.0, 0.0);
-        let sample_time_s = duration_ms / 1000.0 / imu_data.len() as f64;
-
-        let mut ahrs = Mahony::new_with_quat(sample_time_s, 0.5, 0.0, init_pos);
-        let mut prev_time = imu_data[0].timestamp_ms - sample_time_s;
-        for v in imu_data {
-            if let Some(g) = v.gyro.as_ref() {
-                let gyro = Vector3::new(-g[1], g[0], g[2]) * (std::f64::consts::PI / 180.0);
-                let mut a = v.accl.unwrap_or_default();
-                if a[0].abs() == 0.0 && a[1].abs() == 0.0 && a[2].abs() == 0.0 { a[0] += 0.0000001; }
-                let accl = Vector3::new(-a[1], a[0], a[2]);
-
-                *ahrs.sample_period_mut() = (v.timestamp_ms - prev_time) / 1000.0;
-
-                if let Some(m) = v.magn.as_ref() {
-                    let magn = Vector3::new(-m[1], m[0], m[2]);
-
-                    match ahrs.update(&gyro, &accl, &magn) {
-                        Ok(quat) => { quats.insert((v.timestamp_ms * 1000.0) as i64, *quat); },
-                        Err(e) => log::warn!("Invalid data! {} Gyro: [{}, {}, {}] Accel: [{}, {}, {}] Magn: [{}, {}, {}]", e, gyro[0], gyro[1], gyro[2], accl[0], accl[1], accl[2], magn[0], magn[1], magn[2])
-                    }
-                } else {
-                    match ahrs.update_imu(&gyro, &accl) {
-                        Ok(quat) => { quats.insert((v.timestamp_ms * 1000.0) as i64, *quat); },
-                        Err(e) => log::warn!("Invalid data! {} Gyro: [{}, {}, {}] Accel: [{}, {}, {}]", e, gyro[0], gyro[1], gyro[2], accl[0], accl[1], accl[2])
-                    }
-                }
-                prev_time = v.timestamp_ms;
-            }
-        }
-
-        quats
-    }
-}
-
-///////////////////////////////////////////////////////////////////////////////
-///////////////////////////////////////////////////////////////////////////////
-///////////////////////////////////////////////////////////////////////////////
-
-impl GyroIntegrator for GyroOnlyIntegrator {
-    fn integrate(imu_data: &[TimeIMU], duration_ms: f64) -> TimeQuat {
-        if imu_data.is_empty() { return BTreeMap::new(); }
-        let mut quats = BTreeMap::new();
-        let mut orientation = UnitQuaternion::from_euler_angles(std::f64::consts::FRAC_PI_2, 0.0, 0.0);
-
-        let sample_time_ms = duration_ms / 1000.0 / imu_data.len() as f64;
-        let mut prev_time = imu_data[0].timestamp_ms - sample_time_ms;
-
-        for v in imu_data {
-            if let Some(g) = v.gyro.as_ref() {
-                let omega = Vector3::new(-g[1], g[0], g[2]) * (std::f64::consts::PI / 180.0);
-
-                // calculate rotation quaternion
-                let dt = (v.timestamp_ms - prev_time) / 1000.0;
-                let delta_q = UnitQuaternion::from_scaled_axis(omega * dt);
-
-                // rotate orientation by this quaternion
-                orientation = Quat64::from_quaternion(orientation.quaternion() * delta_q.quaternion());
-
-                quats.insert((v.timestamp_ms * 1000.0) as i64, orientation);
-
-                prev_time = v.timestamp_ms;
-            }
-        }
-
-        quats
-    }
-}
-
-///////////////////////////////////////////////////////////////////////////////
-///////////////////////////////////////////////////////////////////////////////
-///////////////////////////////////////////////////////////////////////////////
-
-use complementary::ComplementaryFilter;
-
-impl GyroIntegrator for ComplementaryIntegrator {
-    fn integrate(imu_data: &[TimeIMU], duration_ms: f64) -> TimeQuat {
-        if imu_data.is_empty() { return BTreeMap::new(); }
-        let mut quats = BTreeMap::new();
-        let sample_time_ms = duration_ms / imu_data.len() as f64;
-
-<<<<<<< HEAD
-        let mut f = ComplementaryFilterV2::default();
-        // Limit initial settle time for short videos
-        f.set_initial_settle_time((duration_ms / 1000.0 * 0.05).min(2.0));
-=======
-        let mut f = ComplementaryFilter::default();
->>>>>>> 5b116aeb
-        //f.set_orientation(init_pos_q.scalar(), -init_pos_q.vector()[0], -init_pos_q.vector()[1], -init_pos_q.vector()[2]);
-        let mut counter = 0;
-        let mut prev_time = imu_data[0].timestamp_ms - sample_time_ms;
-        for v in imu_data {
-            if let Some(g) = v.gyro.as_ref() {
-                let mut a = v.accl.unwrap_or_default();
-                if a[0].abs() == 0.0 && a[1].abs() == 0.0 && a[2].abs() == 0.0 { a[0] += 0.0000001; }
-                let acc = Vector3::new(-a[1], a[0], a[2]).try_normalize(0.0).unwrap_or_default();
-
-                if let Some(m) = v.magn.as_ref() {
-                    if let Some(magn) = Vector3::new(-m[1], m[0], m[2]).try_normalize(0.0) {
-                        f.update_mag(acc[0], acc[1], acc[2],
-                            -g[1] * DEG2RAD, g[0] * DEG2RAD, g[2] * DEG2RAD,
-                            magn[0], magn[1], magn[2],
-                            (v.timestamp_ms - prev_time) / 1000.0);
-                    }
-                } else {
-                    counter += 1;
-                    if counter % 20 == 0 {
-                        //println!("{:?}, {:?}, {:?}, {:?}, {:?}, {:?}, {:?}", v.timestamp_ms, acc[0], acc[1], acc[2], -g[1] * DEG2RAD, g[0] * DEG2RAD, g[2] * DEG2RAD);
-                    }
-                    f.update(acc[0], acc[1], acc[2],
-                        -g[1] * DEG2RAD, g[0] * DEG2RAD, g[2] * DEG2RAD,
-                        (v.timestamp_ms - prev_time) / 1000.0);
-                }
-                let x = f.get_orientation();
-                quats.insert((v.timestamp_ms * 1000.0) as i64, Quat64::from_quaternion(Quaternion::from_parts(x.0, Vector3::new(x.1, x.2, x.3))));
-                
-                prev_time = v.timestamp_ms;
-            }
-        }
-
-        quats
-    }
-}
-
-///////////////////////////////////////////////////////////////////////////////
-///////////////////////////////////////////////////////////////////////////////
-///////////////////////////////////////////////////////////////////////////////
-
-use vqf::{ offline_vqf, VQFParams };
-
-impl GyroIntegrator for VQFIntegrator {
-    fn integrate(imu_data: &[TimeIMU], duration_ms: f64) -> TimeQuat {
-        if imu_data.is_empty() { return BTreeMap::new(); }
-        let mut out_quats = BTreeMap::new();
-        let sample_time = duration_ms / (imu_data.len() * 1000) as f64;
-
-        let num_samples = imu_data.len();
-
-        let mut gyr = Vec::with_capacity(num_samples*3);
-        let mut acc = Vec::with_capacity(num_samples*3);
-        let mut mag = Vec::with_capacity(num_samples*3);
-        let mut quat = Vec::with_capacity(num_samples*4);
-        for v in imu_data {
-            let g = v.gyro.unwrap_or_default();
-            // zero mag or acc (default) is ignored by VQF
-            let a = v.accl.unwrap_or_default();
-            let m = v.magn.unwrap_or_default();
-            gyr.extend([-g[1] * DEG2RAD, g[0] * DEG2RAD, g[2] * DEG2RAD]);
-            acc.extend([-a[1], a[0], a[2]]);
-            mag.extend([-m[1], m[0], m[2]]);
-            quat.extend([1.0, 0.0, 0.0, 0.0]);
-        }
-
-        // Tweak parameters here, see parameter descriptions: https://github.com/dlaidig/vqf/blob/main/vqf/cpp/vqf.hpp#L37
-        let params = VQFParams {
-            tau_acc: 40.0,
-            tau_mag: 40.0,
-            ..Default::default()
-        };
-        offline_vqf(gyr, acc, Some(mag), num_samples, sample_time, params, None, Some(&mut quat), None, None, None, None, None);
-        for (i, v) in imu_data.iter().enumerate() {
-            out_quats.insert((v.timestamp_ms * 1000.0) as i64, Quat64::from_quaternion(Quaternion::from_parts(quat[i*4], Vector3::new(quat[i*4+1], quat[i*4+2], quat[i*4+3]))));
-        }
-        out_quats
-    }
-}
+// SPDX-License-Identifier: GPL-3.0-or-later
+// Copyright © 2021-2022 Adrian <adrian.eddy at gmail>
+
+mod complementary_v2;
+mod complementary;
+mod vqf;
+
+use std::collections::BTreeMap;
+
+use nalgebra::*;
+use super::gyro_source::{TimeIMU, Quat64, TimeQuat};
+use ahrs::{Ahrs, Madgwick, Mahony};
+
+pub trait GyroIntegrator {
+    fn integrate(imu_data: &[TimeIMU], duration_ms: f64) -> TimeQuat;
+}
+
+pub struct QuaternionConverter { }
+pub struct MadgwickIntegrator { }
+pub struct GyroOnlyIntegrator { }
+pub struct MahonyIntegrator { }
+pub struct ComplementaryIntegrator { }
+pub struct VQFIntegrator { }
+
+// const RAD2DEG: f64 = 180.0 / std::f64::consts::PI;
+const DEG2RAD: f64 = std::f64::consts::PI / 180.0;
+
+impl QuaternionConverter {
+    pub fn convert(org_quaternions: &TimeQuat, imu_data: &[TimeIMU], _duration_ms: f64) -> TimeQuat {
+
+        let x_axis = nalgebra::Vector3::<f64>::x_axis();
+        let y_axis = nalgebra::Vector3::<f64>::y_axis();
+        let z_axis = nalgebra::Vector3::<f64>::z_axis();
+
+        let initial_quat = UnitQuaternion::from_axis_angle(&y_axis, std::f64::consts::FRAC_PI_2)
+                         * UnitQuaternion::from_axis_angle(&z_axis, std::f64::consts::FRAC_PI_2);
+
+        let pitch_offset = if imu_data.is_empty() {
+                UnitQuaternion::identity()
+            } else {
+                let first_imu = imu_data.first().unwrap();
+                let a = first_imu.accl.unwrap_or_default();
+                let p = -a[2].atan2(a[0]);
+
+                UnitQuaternion::from_axis_angle(&x_axis, p)
+            };
+
+        let correction = initial_quat * pitch_offset;
+
+        org_quaternions.iter().map(|(&ts, &org_q)| {
+            (ts, correction * org_q)
+        }).collect()
+    }
+}
+
+///////////////////////////////////////////////////////////////////////////////
+///////////////////////////////////////////////////////////////////////////////
+///////////////////////////////////////////////////////////////////////////////
+
+impl GyroIntegrator for MadgwickIntegrator {
+    fn integrate(imu_data: &[TimeIMU], duration_ms: f64) -> TimeQuat {
+        if imu_data.is_empty() { return BTreeMap::new(); }
+
+        let mut quats = BTreeMap::new();
+        let init_pos = UnitQuaternion::from_euler_angles(std::f64::consts::FRAC_PI_2, 0.0, 0.0);
+        let sample_time_s = duration_ms / 1000.0 / imu_data.len() as f64;
+
+        let mut ahrs = Madgwick::new_with_quat(sample_time_s, 0.02, init_pos);
+        let mut prev_time = imu_data[0].timestamp_ms - sample_time_s;
+        for v in imu_data {
+            if let Some(g) = v.gyro.as_ref() {
+                let gyro = Vector3::new(-g[1], g[0], g[2]) * (std::f64::consts::PI / 180.0);
+                let mut a = v.accl.unwrap_or_default();
+                if a[0].abs() == 0.0 && a[1].abs() == 0.0 && a[2].abs() == 0.0 { a[0] += 0.0000001; }
+                let accl = Vector3::new(-a[1], a[0], a[2]);
+
+                *ahrs.sample_period_mut() = (v.timestamp_ms - prev_time) / 1000.0;
+
+                if let Some(m) = v.magn.as_ref() {
+                    let magn = Vector3::new(-m[1], m[0], m[2]);
+
+                    match ahrs.update(&gyro, &accl, &magn) {
+                        Ok(quat) => { quats.insert((v.timestamp_ms * 1000.0) as i64, *quat); },
+                        Err(e) => log::warn!("Invalid data! {} Gyro: [{}, {}, {}] Accel: [{}, {}, {}] Magn: [{}, {}, {}]", e, gyro[0], gyro[1], gyro[2], accl[0], accl[1], accl[2], magn[0], magn[1], magn[2])
+                    }
+                } else {
+                    match ahrs.update_imu(&gyro, &accl) {
+                        Ok(quat) => { quats.insert((v.timestamp_ms * 1000.0) as i64, *quat); },
+                        Err(e) => log::warn!("Invalid data! {} Gyro: [{}, {}, {}] Accel: [{}, {}, {}]", e, gyro[0], gyro[1], gyro[2], accl[0], accl[1], accl[2])
+                    }
+                }
+                prev_time = v.timestamp_ms;
+            }
+        }
+
+        quats
+    }
+}
+
+///////////////////////////////////////////////////////////////////////////////
+///////////////////////////////////////////////////////////////////////////////
+///////////////////////////////////////////////////////////////////////////////
+
+impl GyroIntegrator for MahonyIntegrator {
+    fn integrate(imu_data: &[TimeIMU], duration_ms: f64) -> TimeQuat {
+        if imu_data.is_empty() { return BTreeMap::new(); }
+
+        let mut quats = BTreeMap::new();
+        let init_pos = UnitQuaternion::from_euler_angles(std::f64::consts::FRAC_PI_2, 0.0, 0.0);
+        let sample_time_s = duration_ms / 1000.0 / imu_data.len() as f64;
+
+        let mut ahrs = Mahony::new_with_quat(sample_time_s, 0.5, 0.0, init_pos);
+        let mut prev_time = imu_data[0].timestamp_ms - sample_time_s;
+        for v in imu_data {
+            if let Some(g) = v.gyro.as_ref() {
+                let gyro = Vector3::new(-g[1], g[0], g[2]) * (std::f64::consts::PI / 180.0);
+                let mut a = v.accl.unwrap_or_default();
+                if a[0].abs() == 0.0 && a[1].abs() == 0.0 && a[2].abs() == 0.0 { a[0] += 0.0000001; }
+                let accl = Vector3::new(-a[1], a[0], a[2]);
+
+                *ahrs.sample_period_mut() = (v.timestamp_ms - prev_time) / 1000.0;
+
+                if let Some(m) = v.magn.as_ref() {
+                    let magn = Vector3::new(-m[1], m[0], m[2]);
+
+                    match ahrs.update(&gyro, &accl, &magn) {
+                        Ok(quat) => { quats.insert((v.timestamp_ms * 1000.0) as i64, *quat); },
+                        Err(e) => log::warn!("Invalid data! {} Gyro: [{}, {}, {}] Accel: [{}, {}, {}] Magn: [{}, {}, {}]", e, gyro[0], gyro[1], gyro[2], accl[0], accl[1], accl[2], magn[0], magn[1], magn[2])
+                    }
+                } else {
+                    match ahrs.update_imu(&gyro, &accl) {
+                        Ok(quat) => { quats.insert((v.timestamp_ms * 1000.0) as i64, *quat); },
+                        Err(e) => log::warn!("Invalid data! {} Gyro: [{}, {}, {}] Accel: [{}, {}, {}]", e, gyro[0], gyro[1], gyro[2], accl[0], accl[1], accl[2])
+                    }
+                }
+                prev_time = v.timestamp_ms;
+            }
+        }
+
+        quats
+    }
+}
+
+///////////////////////////////////////////////////////////////////////////////
+///////////////////////////////////////////////////////////////////////////////
+///////////////////////////////////////////////////////////////////////////////
+
+impl GyroIntegrator for GyroOnlyIntegrator {
+    fn integrate(imu_data: &[TimeIMU], duration_ms: f64) -> TimeQuat {
+        if imu_data.is_empty() { return BTreeMap::new(); }
+        let mut quats = BTreeMap::new();
+        let mut orientation = UnitQuaternion::from_euler_angles(std::f64::consts::FRAC_PI_2, 0.0, 0.0);
+
+        let sample_time_ms = duration_ms / 1000.0 / imu_data.len() as f64;
+        let mut prev_time = imu_data[0].timestamp_ms - sample_time_ms;
+
+        for v in imu_data {
+            if let Some(g) = v.gyro.as_ref() {
+                let omega = Vector3::new(-g[1], g[0], g[2]) * (std::f64::consts::PI / 180.0);
+
+                // calculate rotation quaternion
+                let dt = (v.timestamp_ms - prev_time) / 1000.0;
+                let delta_q = UnitQuaternion::from_scaled_axis(omega * dt);
+
+                // rotate orientation by this quaternion
+                orientation = Quat64::from_quaternion(orientation.quaternion() * delta_q.quaternion());
+
+                quats.insert((v.timestamp_ms * 1000.0) as i64, orientation);
+
+                prev_time = v.timestamp_ms;
+            }
+        }
+
+        quats
+    }
+}
+
+///////////////////////////////////////////////////////////////////////////////
+///////////////////////////////////////////////////////////////////////////////
+///////////////////////////////////////////////////////////////////////////////
+
+use complementary::ComplementaryFilter;
+
+impl GyroIntegrator for ComplementaryIntegrator {
+    fn integrate(imu_data: &[TimeIMU], duration_ms: f64) -> TimeQuat {
+        if imu_data.is_empty() { return BTreeMap::new(); }
+        let mut quats = BTreeMap::new();
+        let sample_time_ms = duration_ms / imu_data.len() as f64;
+
+        let mut f = ComplementaryFilterV2::default();
+        // Limit initial settle time for short videos
+        f.set_initial_settle_time((duration_ms / 1000.0 * 0.05).min(2.0));
+        //f.set_orientation(init_pos_q.scalar(), -init_pos_q.vector()[0], -init_pos_q.vector()[1], -init_pos_q.vector()[2]);
+        let mut counter = 0;
+        let mut prev_time = imu_data[0].timestamp_ms - sample_time_ms;
+        for v in imu_data {
+            if let Some(g) = v.gyro.as_ref() {
+                let mut a = v.accl.unwrap_or_default();
+                if a[0].abs() == 0.0 && a[1].abs() == 0.0 && a[2].abs() == 0.0 { a[0] += 0.0000001; }
+                let acc = Vector3::new(-a[1], a[0], a[2]).try_normalize(0.0).unwrap_or_default();
+
+                if let Some(m) = v.magn.as_ref() {
+                    if let Some(magn) = Vector3::new(-m[1], m[0], m[2]).try_normalize(0.0) {
+                        f.update_mag(acc[0], acc[1], acc[2],
+                            -g[1] * DEG2RAD, g[0] * DEG2RAD, g[2] * DEG2RAD,
+                            magn[0], magn[1], magn[2],
+                            (v.timestamp_ms - prev_time) / 1000.0);
+                    }
+                } else {
+                    counter += 1;
+                    if counter % 20 == 0 {
+                        //println!("{:?}, {:?}, {:?}, {:?}, {:?}, {:?}, {:?}", v.timestamp_ms, acc[0], acc[1], acc[2], -g[1] * DEG2RAD, g[0] * DEG2RAD, g[2] * DEG2RAD);
+                    }
+                    f.update(acc[0], acc[1], acc[2],
+                        -g[1] * DEG2RAD, g[0] * DEG2RAD, g[2] * DEG2RAD,
+                        (v.timestamp_ms - prev_time) / 1000.0);
+                }
+                let x = f.get_orientation();
+                quats.insert((v.timestamp_ms * 1000.0) as i64, Quat64::from_quaternion(Quaternion::from_parts(x.0, Vector3::new(x.1, x.2, x.3))));
+                
+                prev_time = v.timestamp_ms;
+            }
+        }
+
+        quats
+    }
+}
+
+///////////////////////////////////////////////////////////////////////////////
+///////////////////////////////////////////////////////////////////////////////
+///////////////////////////////////////////////////////////////////////////////
+
+use vqf::{ offline_vqf, VQFParams };
+
+impl GyroIntegrator for VQFIntegrator {
+    fn integrate(imu_data: &[TimeIMU], duration_ms: f64) -> TimeQuat {
+        if imu_data.is_empty() { return BTreeMap::new(); }
+        let mut out_quats = BTreeMap::new();
+        let sample_time = duration_ms / (imu_data.len() * 1000) as f64;
+
+        let num_samples = imu_data.len();
+
+        let mut gyr = Vec::with_capacity(num_samples*3);
+        let mut acc = Vec::with_capacity(num_samples*3);
+        let mut mag = Vec::with_capacity(num_samples*3);
+        let mut quat = Vec::with_capacity(num_samples*4);
+        for v in imu_data {
+            let g = v.gyro.unwrap_or_default();
+            // zero mag or acc (default) is ignored by VQF
+            let a = v.accl.unwrap_or_default();
+            let m = v.magn.unwrap_or_default();
+            gyr.extend([-g[1] * DEG2RAD, g[0] * DEG2RAD, g[2] * DEG2RAD]);
+            acc.extend([-a[1], a[0], a[2]]);
+            mag.extend([-m[1], m[0], m[2]]);
+            quat.extend([1.0, 0.0, 0.0, 0.0]);
+        }
+
+        // Tweak parameters here, see parameter descriptions: https://github.com/dlaidig/vqf/blob/main/vqf/cpp/vqf.hpp#L37
+        let params = VQFParams {
+            tau_acc: 40.0,
+            tau_mag: 40.0,
+            ..Default::default()
+        };
+        offline_vqf(gyr, acc, Some(mag), num_samples, sample_time, params, None, Some(&mut quat), None, None, None, None, None);
+        for (i, v) in imu_data.iter().enumerate() {
+            out_quats.insert((v.timestamp_ms * 1000.0) as i64, Quat64::from_quaternion(Quaternion::from_parts(quat[i*4], Vector3::new(quat[i*4+1], quat[i*4+2], quat[i*4+3]))));
+        }
+        out_quats
+    }
+}